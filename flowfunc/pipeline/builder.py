--- conflicted
+++ resolved
@@ -37,24 +37,11 @@
             try:
                 # Start with a clean slate: the raw options from the step definition
                 initial_options = (
-<<<<<<< HEAD
-                    step_model.options.model_dump(exclude_none=True, by_alias=True)
-                    if step_model.options
-                    else {}
-                )
-
-                # Execute the chain of step resolvers to compose the final options
-                pipe_func_options = self._step_builder_chain(
-                    initial_options,
-                    step=step_model,
-                    workflow=workflow_model,
-=======
                     step_model.options.model_dump(
                         exclude_none=True, exclude_unset=True, by_alias=True
                     )
                     if step_model.options
                     else {}
->>>>>>> 623e388f
                 )
 
                 # Execute the chain of step resolvers to compose the final options
@@ -63,9 +50,6 @@
                     step=step_model,
                     workflow=workflow_model,
                 )
-<<<<<<< HEAD
-                funcs.append(pipefunc.PipeFunc(**pipe_func_options))
-=======
 
                 pipe_func_kwargs = final_options.model_dump(
                     exclude_unset=True, exclude_none=True
@@ -74,7 +58,6 @@
                     f"Instantiating PipeFunc for step '{step_model.name}' with resolved options: {pipe_func_kwargs}"
                 )
                 funcs.append(pipefunc.PipeFunc(**pipe_func_kwargs))
->>>>>>> 623e388f
 
             except PipelineBuildError as e:
                 logger.error(f"Failed to build step '{step_model.name}': {e}")
